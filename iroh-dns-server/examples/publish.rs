--- conflicted
+++ resolved
@@ -78,7 +78,6 @@
     println!("singed packet published.");
     println!("resolve with:");
     match args.env {
-<<<<<<< HEAD
         Env::Default => {
             println!("cargo run --example resolve -- node {}", node_id);
             println!("dig {} TXT", fmt_domain(&node_id, N0_TESTDNS_NODE_ORIGIN))
@@ -86,17 +85,10 @@
         Env::Dev => {
             println!("cargo run --example resolve -- --env dev node {}", node_id);
             println!(
-                "dig @localhost -p 5353 {} TXT",
+                "dig @localhost -p 5300 {} TXT",
                 fmt_domain(&node_id, EXAMPLE_ORIGIN)
             )
         }
-=======
-        Env::IrohTest => println!("dig {} TXT", node_domain(&node_id, N0_TESTDNS_NODE_ORIGIN)),
-        Env::LocalDev => println!(
-            "dig @localhost -p 5300 {} TXT",
-            node_domain(&node_id, EXAMPLE_ORIGIN)
-        ),
->>>>>>> e6e54f19
     }
     Ok(())
 }
